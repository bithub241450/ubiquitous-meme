--- conflicted
+++ resolved
@@ -1,10 +1,6 @@
 # ubiquitous-meme
 
-<<<<<<< HEAD
-This repository contains a command line tool for capturing pricing information from [21st Century Distributing](https://www.21stcenturydist.com/).
-=======
 This repository contains a command line tool for capturing pricing information from [21st Century Distributing](https://21stcenturydist.com/).
->>>>>>> ba72a527
 
 ## Features
 
